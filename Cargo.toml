--- conflicted
+++ resolved
@@ -14,14 +14,6 @@
 poise = "0.6.1"
 rand = "0.8.5"
 rand_distr = "0.4.3"
-<<<<<<< HEAD
-sea-orm = { version = "0.12.15", default-features = false, features = [
-    "sqlx-postgres",
-    "runtime-tokio-rustls",
-    "macros",
-] }
-=======
->>>>>>> 6c4a4d35
 serde = { version = "1.0.204", features = ["derive"] }
 serde_json = "1.0.120"
 serenity = { version = "0.12.0", default-features = false, features = [
